--- conflicted
+++ resolved
@@ -17,7 +17,24 @@
                          charge=init_config.charge,
                          mult=init_config.mult)
 
-<<<<<<< HEAD
+    def extract_from_ase(self, filename, init_config):
+        """Load an ASE trajectory as a gt Trajectory by extracting positions"""
+        assert init_config is not None
+
+        traj = ase_traj.Trajectory(filename)
+
+        # Iterate through each frame (set of atoms) in the trajectory
+        for atoms in traj:
+            config = init_config.copy()
+
+            # Set the coordinate of evert atom in the configuration
+            for i, position in enumerate(atoms.get_positions()):
+                config.atoms[i].coord = position
+
+            self._list.append(config)
+
+        return None
+
     def extract_from_gro(self, gro_traj, system):
         """Convert a GROMACS .gro trajectory to a .xyz trajectory"""
         with open('nvt_traj.xyz', 'w') as output_xyz:
@@ -51,25 +68,6 @@
 
                     print(f'{atom_list[j]:<4} {x:<7.3f} {y:<7.3f} {z:<7.3f}'
                           , file=output_xyz)
-=======
-    def extract_from_ase(self, filename, init_config):
-        """Load an ASE trajectory as a gt Trajectory by extracting positions"""
-        assert init_config is not None
-
-        traj = ase_traj.Trajectory(filename)
-
-        # Iterate through each frame (set of atoms) in the trajectory
-        for atoms in traj:
-            config = init_config.copy()
-
-            # Set the coordinate of evert atom in the configuration
-            for i, position in enumerate(atoms.get_positions()):
-                config.atoms[i].coord = position
-
-            self._list.append(config)
-
-        return None
->>>>>>> 5f4b11ed
 
     def __init__(self, filename, init_configuration=None, charge=None,
                  mult=None, box=None):
