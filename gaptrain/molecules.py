--- conflicted
+++ resolved
@@ -125,21 +125,13 @@
 
         :param atoms: (list(autode.atoms.Atom))
         """
-<<<<<<< HEAD
-        super().__init__(name="mol",
-                         charge=charge,
-                         spin_multiplicity=spin_multiplicity,
-                         atoms=xyz_file_to_atoms(xyz_filename),
-                         gmx_itp_filename=gmx_itp_filename)
-=======
         if xyz_filename is not None:
             atoms = xyz_file_to_atoms(xyz_filename)
 
         super().__init__(name='mol', charge=charge, mult=spin_multiplicity,
                          atoms=atoms)
->>>>>>> 9742bd3f
 
-        self.name = str(self)
+        self.itp_filename = gmx_itp_filename
 
         logger.info(f'Initialised {xyz_filename.rstrip(".xyz")}\n'
                     f'Number of atoms      = {self.n_atoms}\n'
