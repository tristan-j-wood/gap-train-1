--- conflicted
+++ resolved
@@ -1,9 +1,6 @@
-<<<<<<< HEAD
 from gaptrain.molecules import Molecule
 from gaptrain.molecules import Species
 from gaptrain.solvents import solvents, get_solvent
-=======
->>>>>>> 9742bd3f
 from gaptrain.box import Box
 from gaptrain.log import logger
 from gaptrain.configurations import Configuration
@@ -63,47 +60,6 @@
 
         return self
 
-<<<<<<< HEAD
-    def __str__(self):
-        """Generate the name of this system e.g. 'System: 1 Pd, 10 H2O' """
-        name = 'System: '
-        molecule_names = [molecule.name for molecule in self.molecules]
-
-        for unique_name in set(molecule_names):
-            name += f'{molecule_names.count(unique_name)} {unique_name}'
-
-        return name
-
-    def add_perturbation(self, sigma=0.05, max_length=0.2):
-        """Add a random perturbation to all atoms in the system
-
-        ----------------------------------------------------------------------
-        :param sigma: (float) Variance of the normal distribution used to
-                      generate displacements in Å
-
-        :param max_length: (float) Maximum length of the random displacement
-                           vector in Å
-        """
-        logger.info(f'Displacing all atoms in the system using a random '
-                    f'displacments from a normal distribution:\n'
-                    f'σ        = {sigma} Å\n'
-                    f'max(|v|) = {max_length} Å')
-
-        for molecule in self.molecules:
-            for atom in molecule.atoms:
-
-                # Generate random vectors until one has length < threshold
-                while True:
-                    vector = np.random.normal(loc=0.0, scale=sigma, size=3)
-
-                    if np.linalg.norm(vector) < max_length:
-                        atom.translate(vector)
-                        break
-
-        return None
-
-=======
->>>>>>> 9742bd3f
     def random(self, min_dist_threshold=1.5, with_intra=False, on_grid=False,
                max_attempts=10000, **kwargs):
         """Randomise the configuration
