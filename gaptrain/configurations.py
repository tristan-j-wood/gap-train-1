--- conflicted
+++ resolved
@@ -80,7 +80,6 @@
         """Print a standard .xyz file of this configuration"""
         return atoms_to_xyz_file(self.atoms, filename=filename)
 
-<<<<<<< HEAD
     def print_gro_file(self, filename, system):
         assert filename.endswith('.gro')
         with open(filename, 'w') as f:
@@ -98,9 +97,7 @@
                     n += 1
 
     def print(self, exyz_file, true_values):
-=======
     def print(self, exyz_file, true_values=False, predicted_values=False):
->>>>>>> 98cd20d4
         """Print this configuration to a extended xyz file"""
 
         energy = self.energy.true if true_values else self.energy.predicted
