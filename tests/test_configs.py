from gaptrain.configurations import ConfigurationSet, Configuration
from gaptrain.systems import System
from gaptrain.molecules import Molecule
<<<<<<< HEAD
from gaptrain.exceptions import NoEnergy
from gaptrain.solvents import get_solvent
=======
>>>>>>> cd76b1e2
import gaptrain as gt
import numpy as np
import ase
import os

here = os.path.abspath(os.path.dirname(__file__))
h2o = Molecule(os.path.join(here, 'data', 'h2o.xyz'))


side_length = 7.0
system = System(box_size=[side_length, side_length, side_length])
system.add_molecules(h2o, n=3)


def test_print_exyz():

    configs = ConfigurationSet(name='test')

    for _ in range(5):
        configs += system.random()

    configs.save()
    assert os.path.exists('test.xyz')
    os.remove('test.xyz')

    # If the energy and forces are set for all the configurations an exyz
    # should be able to be printed
    for config in configs:
        config.energy = 1.0
        config.forces = np.zeros(shape=(9, 3))

    configs.save()

    assert os.path.exists('test.xyz')
    for line in open('test.xyz', 'r'):

        items = line.split()
        # Number of atoms in the configuration
        if len(items) == 1:
            assert int(items[0]) == 9

        if len(items) == 7:
            atomic_symbol, x, y, z, fx, fy, fz = items

            # Atomic symbols should be letters
            assert all(letter.isalpha() for letter in atomic_symbol)

            # Positions should be float-able and inside the box
            for component in (x, y, z):
                assert 0.0 < float(component) < side_length

            # Forces should be ~0, as they were set above
            assert all(-1E-6 < float(fk) < 1E-6 for fk in (fx, fy, fz))

    os.remove('test.xyz')


def test_wrap():

    config = system.random(on_grid=True)
    for atom in config.atoms[:3]:
        atom.translate(vec=np.array([10.0, 0, 0]))

    # One water molecule should be outside of the box
    assert np.max(config.coordinates()) > 7.0

    # Wrapping should put all the atoms back into the box
    config.wrap()
    assert np.max(config.coordinates()) < 7.0

    # An atom several box lengths outside the box should still be able to be
    # wrapped into the box
    for atom in config.atoms[:3]:
        atom.translate(vec=np.array([30.0, 0, 0]))

    config.wrap()
    assert np.max(config.coordinates()) < 7.0

    # With a coordinate at infinity then the function should not overflow
    config.atoms[0].translate(vec=np.array([np.inf, 0, 0]))
    config.wrap()
    assert config.atoms[0].coord[0] == np.inf


def test_ase_atoms():

    ase_atoms = Configuration(system).ase_atoms()

    assert isinstance(ase_atoms, ase.Atoms)
    # Periodic in x y and z
    assert all(ase_atoms.pbc)
    # Cell vectors should all be ~ 5 Å
    for vec in ase_atoms.cell:
        assert side_length - 0.1 < np.linalg.norm(vec) < side_length + 0.1


def test_dftb_plus():

    water_box = System(box_size=[5, 5, 5])

    config = water_box.configuration()
    config.set_atoms(xyz_filename=os.path.join(here, 'data', 'h2o_10.xyz'))

    if 'GT_DFTB' not in os.environ or not os.environ['GT_DFTB'] == 'True':
        return

    config.run_dftb()
    assert config.energy is not None

    forces = config.forces
    assert type(forces) is np.ndarray
    assert forces.shape == (30, 3)

    # Should all be non-zero length force vectors in ev Å^-1
    assert all(0 < np.linalg.norm(force) < 70 for force in forces)


def test_print_gro_file():

    water_box = System(box_size=[10, 10, 10])
    water_box.add_molecules(molecule=get_solvent('h2o'), n=10)
    for molecule in water_box.molecules:
        molecule.set_mm_atom_types()
    config = Configuration(water_box)
    config.wrap()
    config.print_gro_file(system=water_box)
    assert os.path.exists('input.gro')
    os.remove('input.gro')


def test_remove():

    configs = ConfigurationSet()
    for _ in range(10):
        configs += Configuration()

    configs[0].energy = 1

    # Removing the
    configs.remove_first(n=1)
    assert configs[0].energy is None

    configs.remove_random(n=2)
    assert len(configs) == 7

    configs.remove_random(remainder=2)
    assert len(configs) == 2


def test_load_no_box():

    data = gt.Data()
    data.load(filename=os.path.join(here, 'data', 'rnd_training.xyz'))
    assert len(data) > 0

    for config in data:

        assert config.energy is not None
        assert config.charge == 0
        assert config.mult == 1

        
def test_remove_energy_threshold():

    configs = ConfigurationSet(system.random(),
                               system.random())

    assert len(configs) == 2
    configs[0].energy = -1000
    configs[1].energy = -1000 + 10

    # Should keep both configurations
    configs.remove_above_e(threshold=20)
    assert len(configs) == 2

    configs.remove_above_e(threshold=5)
    assert len(configs) == 1
    assert configs[0].energy == -1000

    configs.remove_above_e(threshold=10, min_energy=-1020)
    assert len(configs) == 0


def test_remove_force_threshold():

    configs = ConfigurationSet(system.random(),
                               system.random())

    configs[0].forces = np.ones(shape=(9, 3))
    configs[1].forces = 3 * np.ones(shape=(9, 3))

    assert len(configs) == 2

    configs.remove_above_f(threshold=2)
    assert len(configs) == 1

    configs.remove_above_f(threshold=0.5)
    assert len(configs) == 0


<<<<<<< HEAD
# TODO this function
def FIXME_gap_ensemble_truncate():

    return 
=======
def test_remove_higher():

    configs = ConfigurationSet(system.random(),
                               system.random())

    assert len(configs) == 2
    configs[0].energy = -1000
    configs[1].energy = -1000 + 10

    configs.truncate(n=1, method='higher')
    assert len(configs) == 1
    assert configs[0].energy == -1000

    for i in range(1, 10):
        config = system.random()
        config.energy = -1000 + i
        configs += config

    configs.truncate(n=5, method='higher')
    assert len(configs) == 5
    for i in range(5):
        assert configs[i].energy == -1000 + i


# TODO this function
def FIXME_gap_ensemble_truncate():

    return
>>>>>>> cd76b1e2
    os.chdir(os.path.join(here, 'data', 'gap_ensemble'))

    water_box = System(box_size=[7, 7, 7])
    water_box.add_molecules(h2o, n=5)

    # Add data to the box
    configs = ConfigurationSet(name='water_configs')
    for _ in range(30):
        configs += water_box.random()

    configs.parallel_dftb()

    # Don't attempt without the GAP flag
    if 'GT_GAP' not in os.environ or not os.environ['GT_GAP'] == 'True':
        return

    gt.GTConfig.gap_default_soap_params['n_sparse'] = 10
    gt.GTConfig.gap_default_2b_params['n_sparse'] = 10

    ensemble = gt.GAPEnsemble(name='water_ensemble',
                              system=water_box,
                              n=3)
    ensemble.train(configs)

    # Add a third configuration and predict the error
    new_config = water_box.random()

    configs += new_config
    gt.GTConfig.n_cores = 8

    errors = ensemble.predict_energy_error(configs)
    print(errors)

    # Error on the newly added configuration should be the largest
    assert all(errors[-1] > error for error in errors[:-1])

    # Truncate the configurations by removing the largest predicted error
    configs.truncate(n=1, method='ensemble', ensemble=ensemble)

    # Truncation should leave only the configuration that is most disimillar
    # to the training data, i.e. the newly added one
    dist = np.linalg.norm(new_config.coordinates() - configs[0].coordinates())
    assert dist < 1E-6

<<<<<<< HEAD
    os.chdir(here)
=======
    os.chdir(here)
>>>>>>> cd76b1e2
<|MERGE_RESOLUTION|>--- conflicted
+++ resolved
@@ -1,11 +1,6 @@
 from gaptrain.configurations import ConfigurationSet, Configuration
 from gaptrain.systems import System
 from gaptrain.molecules import Molecule
-<<<<<<< HEAD
-from gaptrain.exceptions import NoEnergy
-from gaptrain.solvents import get_solvent
-=======
->>>>>>> cd76b1e2
 import gaptrain as gt
 import numpy as np
 import ase
@@ -206,12 +201,6 @@
     assert len(configs) == 0
 
 
-<<<<<<< HEAD
-# TODO this function
-def FIXME_gap_ensemble_truncate():
-
-    return 
-=======
 def test_remove_higher():
 
     configs = ConfigurationSet(system.random(),
@@ -240,7 +229,6 @@
 def FIXME_gap_ensemble_truncate():
 
     return
->>>>>>> cd76b1e2
     os.chdir(os.path.join(here, 'data', 'gap_ensemble'))
 
     water_box = System(box_size=[7, 7, 7])
@@ -285,8 +273,4 @@
     dist = np.linalg.norm(new_config.coordinates() - configs[0].coordinates())
     assert dist < 1E-6
 
-<<<<<<< HEAD
     os.chdir(here)
-=======
-    os.chdir(here)
->>>>>>> cd76b1e2
